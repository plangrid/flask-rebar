"""
    Swagger Generator
    ~~~~~~~~~~~~~~~~~

    Base classes for swagger generators.

    :copyright: Copyright 2019 PlanGrid, Inc., see AUTHORS.
    :license: MIT, see LICENSE for details.
"""

import abc
import functools
from typing import Any, Callable, Dict, Optional, TYPE_CHECKING

from marshmallow import Schema

from flask_rebar.swagger_generation import swagger_words as sw
from flask_rebar.swagger_generation.authenticator_to_swagger import (
    authenticator_converter_registry as global_authenticator_converter_registry,
)
from flask_rebar.swagger_generation.authenticator_to_swagger import (
    AuthenticatorConverter,
    AuthenticatorConverterRegistry,
)
from flask_rebar.swagger_generation.marshmallow_to_swagger import (
    headers_converter_registry as global_headers_converter_registry,
)
from flask_rebar.swagger_generation.marshmallow_to_swagger import (
    query_string_converter_registry as global_query_string_converter_registry,
)
from flask_rebar.swagger_generation.marshmallow_to_swagger import (
    request_body_converter_registry as global_request_body_converter_registry,
)
from flask_rebar.swagger_generation.marshmallow_to_swagger import (
    response_converter_registry as global_response_converter_registry,
)
from flask_rebar.swagger_generation.marshmallow_to_swagger import ConverterRegistry
from flask_rebar.validation import Error


# avoid circular imports
if TYPE_CHECKING:
    from flask_rebar.rebar import HandlerRegistry


class SwaggerGeneratorI(abc.ABC):
    @abc.abstractmethod
    def get_open_api_version(self) -> str:
        """
        Rebar supports multiple OpenAPI specifications.
        :return: The OpenAPI specification the generator supports.
        """

    @abc.abstractmethod
    def generate_swagger(
        self, registry: "HandlerRegistry", host: Optional[str] = None
    ) -> Dict[str, str]:
        """
        Generate a swagger definition json object.
        :param registry:
        :param host:
        :return:
        """

    @abc.abstractmethod
    def register_flask_converter_to_swagger_type(
        self, flask_converter: str, swagger_type: str
    ) -> None:
        """
        Flask has "converters" that convert path arguments to a Python type.

        We need to map these to Swagger types. This allows additional flask
        converter types (they're pluggable!) to be mapped to Swagger types.

        Unknown Flask converters will default to string.

        :param str flask_converter:
        :param str swagger_type:
        """


class SwaggerGenerator(SwaggerGeneratorI):
    """Base class for SwaggerV2Generator and SwaggerV3Generator.

    Inheritance is a fragile way to share code, but its a convenient one...

    :param int openapi_major_version: Major version of the Swagger specification this will produce
    :param str version: Version of the API this swagger is specifying
    :param str title: Title of the API this swagger is specifying
    :param str description: Descrption of the API this swagger is specifying

    :param ConverterRegistry query_string_converter_registry:
    :param ConverterRegistry request_body_converter_registry:
    :param ConverterRegistry headers_converter_registry:
    :param ConverterRegistry response_converter_registry:
        ConverterRegistry instances that will be used to convert Marshmallow schemas
        to the corresponding types of swagger objects. These default to the
        global registries.

    :param marshmallow.Schema default_response_schema: Schema to use as the default of all responses
    """

    _open_api_version: str

    def __init__(
        self,
        openapi_major_version: int,
        version: str = "1.0.0",
        title: str = "My API",
        description: str = "",
        query_string_converter_registry: Optional[ConverterRegistry] = None,
        request_body_converter_registry: Optional[ConverterRegistry] = None,
        headers_converter_registry: Optional[ConverterRegistry] = None,
        response_converter_registry: Optional[ConverterRegistry] = None,
        default_response_schema: Schema = Error(),
        authenticator_converter_registry: Optional[
            AuthenticatorConverterRegistry
        ] = None,
        include_hidden: bool = False,
    ):
        self.include_hidden = include_hidden
        self.title = title
        self.version = version
        self.description = description
        self._query_string_converter = self._create_converter(
            query_string_converter_registry,
            global_query_string_converter_registry,
            openapi_major_version,
        )
        self._request_body_converter = self._create_converter(
            request_body_converter_registry,
            global_request_body_converter_registry,
            openapi_major_version,
        )
        self._headers_converter = self._create_converter(
            headers_converter_registry,
            global_headers_converter_registry,
            openapi_major_version,
        )
        self._response_converter = self._create_converter(
            response_converter_registry,
            global_response_converter_registry,
            openapi_major_version,
        )

        self.flask_converters_to_swagger_types = {
            "uuid": sw.string,
            "uuid_string": sw.string,
            "string": sw.string,
            "path": sw.string,
            "int": sw.integer,
            "float": sw.number,
        }

        self.authenticator_converter = self._create_authenticator_converter(
            authenticator_converter_registry,
            global_authenticator_converter_registry,
            openapi_major_version,
        )

        self.default_response_schema = default_response_schema

    def _get_info(self) -> Dict[str, str]:
        return {
            sw.version: self.version,
            sw.title: self.title,
            sw.description: self.description,
        }

    def _create_converter(
        self,
        converter_registry: Optional[ConverterRegistry],
        default_registry: ConverterRegistry,
        openapi_major_version: int,
    ) -> Callable:
        return functools.partial(
            (converter_registry or default_registry).convert,
            openapi_version=openapi_major_version,
        )

    def _create_authenticator_converter(
        self,
        converter_registry: Optional[AuthenticatorConverterRegistry],
        default_registry: AuthenticatorConverterRegistry,
        openapi_major_version: int,
    ) -> AuthenticatorConverter:
        registry: Any = type("authenticator_converter_registry", (), {})
        registry.get_security_schemes = functools.partial(
            (converter_registry or default_registry).get_security_schemes,
            openapi_version=openapi_major_version,
        )
        registry.get_security_requirements = functools.partial(
            (converter_registry or default_registry).get_security_requirements,
            openapi_version=openapi_major_version,
        )
        return registry

    def get_open_api_version(self) -> str:
        return self._open_api_version

<<<<<<< HEAD
    def register_flask_converter_to_swagger_type(
        self, flask_converter: str, swagger_type: str
    ) -> None:
=======
    def register_flask_converter_to_swagger_type(self, flask_converter, swagger_type):
        """
        Register a converter for a type in flask to a swagger type.

        This can be used to alter the types of objects that already exist or add
        swagger types to objects that are added to the base flask configuration.

        For example, when adding custom path types to the Flask url_map, a
        converter can be added for customizing the swagger type.

        .. code-block:: python

            import enum

            from flask_rebar.swagger_generation import swagger_words as sw


            class TodoType(str, enum.Enum):
                user = "user"
                group = "group"


            class TodoTypeConverter:

                @staticmethod
                def to_swagger():
                    return {
                        sw.type_: sw.string,
                        sw.enum: [t.value for t in TodoType],
                    }

            @registry.handles(
                rule="/todos/<todo_type:type_>",
            )
            def get_todos_by_type(type_):
                ...

            generator.register_flask_converter_to_swagger_type(
                flask_converter="todo_type",
                swagger_type=TodoTypeConverter,
            )

        With the above example, when something is labeled as a ``todo_type`` in
        a path. The correct swagger can be returned.
        """
>>>>>>> d4ebdb06
        self.flask_converters_to_swagger_types[flask_converter] = swagger_type<|MERGE_RESOLUTION|>--- conflicted
+++ resolved
@@ -198,12 +198,8 @@
     def get_open_api_version(self) -> str:
         return self._open_api_version
 
-<<<<<<< HEAD
-    def register_flask_converter_to_swagger_type(
-        self, flask_converter: str, swagger_type: str
-    ) -> None:
-=======
-    def register_flask_converter_to_swagger_type(self, flask_converter, swagger_type):
+
+    def register_flask_converter_to_swagger_type(self, flask_converter: str, swagger_type: str) -> None:
         """
         Register a converter for a type in flask to a swagger type.
 
@@ -248,5 +244,4 @@
         With the above example, when something is labeled as a ``todo_type`` in
         a path. The correct swagger can be returned.
         """
->>>>>>> d4ebdb06
         self.flask_converters_to_swagger_types[flask_converter] = swagger_type