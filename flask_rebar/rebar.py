"""
    Rebar Extension
    ~~~~~~~~~~~~~~~

    The main entry point for Flask-Rebar, including a Flask extension
    and a registry for request handlers.

    :copyright: Copyright 2018 PlanGrid, Inc., see AUTHORS.
    :license: MIT, see LICENSE for details.
"""
from __future__ import unicode_literals

import sys
from collections import defaultdict
from collections import namedtuple
from copy import copy
from distutils.version import LooseVersion
from functools import wraps

import marshmallow
from flask import __version__ as flask_version
from flask import current_app, g, jsonify, make_response, request
from werkzeug.datastructures import Headers
from werkzeug.routing import RequestRedirect

from flask_rebar import messages
from flask_rebar.authenticators import USE_DEFAULT
from flask_rebar import errors
from flask_rebar.request_utils import marshal
from flask_rebar.request_utils import response
from flask_rebar.request_utils import get_header_params_or_400
from flask_rebar.request_utils import get_json_body_params_or_400
from flask_rebar.request_utils import get_query_string_params_or_400
from flask_rebar.swagger_generation import SwaggerV2Generator
from flask_rebar.swagger_ui import create_swagger_ui_blueprint

# Metadata about a declared handler function. This can be used to both
# declare the flask routing and to autogenerate swagger.
PathDefinition = namedtuple(
    "PathDefinition",
    [
        "func",
        "path",
        "method",
        "endpoint",
        "marshal_schema",
        "query_string_schema",
        "request_body_schema",
        "headers_schema",
        "authenticator",
        "tags",
    ],
)


# To catch redirection exceptions, app.errorhandler expects 301 in versions
# below 0.11.0 but the exception itself in versions greater than 0.11.0.
if LooseVersion(flask_version) < LooseVersion("0.11.0"):
    REDIRECT_ERROR = 301
else:
    REDIRECT_ERROR = RequestRedirect


def _unpack_view_func_return_value(rv):
    """
    Normalize a return value from a view function into a tuple of (body, status, headers).

    This imitates Flask's own `Flask.make_response` method.

    :param Optional[tuple] rv: (body, status, headers), (body, status), or (body, headers)
    :return: (body, status, headers)
    :rtype: tuple
    """
    data, status, headers = rv, 200, None

    if isinstance(rv, tuple):
        len_rv = len(rv)

        if len_rv == 3:
            data, status, headers = rv
        elif len_rv == 2:
            if isinstance(rv[1], (Headers, dict, tuple, list)):
                data, headers = rv
            else:
                data, status = rv
        else:
            raise TypeError(
                "The view function did not return a valid response tuple."
                " The tuple must have the form (body, status, headers),"
                " (body, status), or (body, headers)."
            )

    return data, int(status), headers


def _wrap_handler(
    f,
    authenticator=None,
    query_string_schema=None,
    request_body_schema=None,
    headers_schema=None,
    marshal_schema=None,
):
    """
    Wraps a handler function before registering it with a Flask application.

    :param f:
    :returns: a new, wrapped handler function
    """

    @wraps(f)
    def wrapped(*args, **kwargs):
        if authenticator:
            authenticator.authenticate()

        if query_string_schema:
            g.validated_args = get_query_string_params_or_400(
                schema=query_string_schema
            )

        if request_body_schema:
            g.validated_body = get_json_body_params_or_400(schema=request_body_schema)

        if headers_schema:
            g.validated_headers = get_header_params_or_400(schema=headers_schema)

        rv = f(*args, **kwargs)

        if not marshal_schema:
            return rv

        data, status_code, headers = _unpack_view_func_return_value(rv)

        schema = marshal_schema[status_code]  # May raise KeyError.

        # The schema may be declared as None to bypass marshaling (e.g. for 204 responses).
        if schema is None:
            return make_response((data or "", status_code, headers))

        marshaled = marshal(data=data, schema=schema)
        return response(data=marshaled, status_code=status_code, headers=headers)

    return wrapped


def get_validated_body():
    """
    Retrieve the result of validating/transforming an incoming request body with
    the `request_body_schema` a handler was registered with.

    :rtype: dict
    """
    return g.validated_body


def get_validated_args():
    """
    Retrieve the result of validating/transforming an incoming request's query
    string with the `query_string_schema` a handler was registered with.

    :rtype: dict
    """
    return g.validated_args


def get_validated_headers():
    """
    Retrieve the result of validating/transforming an incoming request's headers
    with the `headers_schema` a handler was registered with.

    :rtype: dict
    """
    return g.validated_headers


def normalize_prefix(prefix):
    """
    Removes slashes from a URL path prefix.

    :param str prefix:
    :rtype: str
    """
    if prefix and prefix.startswith("/"):
        prefix = prefix[1:]
    if prefix and prefix.endswith("/"):
        prefix = prefix[:-1]

    return prefix


def prefix_url(prefix, url):
    """
    Returns a new URL with the prefix prepended to the provided URL.

    :param str prefix:
    :param str url:
    :rtype: str
    """
    prefix = normalize_prefix(prefix)
    url = url[1:] if url.startswith("/") else url
    return "/{}/{}".format(prefix, url)


class HandlerRegistry(object):
    """
    Registry for request handlers.

    This should typically be instantiated via a :class:`Rebar` instance::

        rebar = Rebar()
        registry = rebar.create_handler_registry()

    Although it can be instantiated independently and added to the registry::

        rebar = Rebar()
        registry = HandlerRegistry()
        rebar.add_handler_registry(registry)

    :param str prefix:
        URL prefix for all handlers registered with this registry instance.
    :param flask_rebar.authenticators.Authenticator default_authenticator:
        Authenticator to use for all handlers as a default.
    :param marshmallow.Schema default_headers_schema:
        Schema to validate the headers on all requests as a default.
    :param swagger_generator:
        Object to generate a Swagger specification from this registry. This will be
        the Swagger generator that is used in the endpoints swagger and swagger UI
        that are added to the API.
        If left as None, a `SwaggerV2Generator` instance will be used.
    :param str swagger_path:
        The Swagger specification as a JSON document will be hosted at this URL.
        If set as None, no swagger specification will be hosted.
    :param str swagger_ui_path:
        The HTML Swagger UI will be hosted at this URL.
        If set as None, no Swagger UI will be hosted.
    """

    def __init__(
        self,
        prefix=None,
        default_authenticator=None,
        default_headers_schema=None,
        swagger_generator=None,
        swagger_path="/swagger",
        swagger_ui_path="/swagger/ui",
    ):
        self.prefix = normalize_prefix(prefix)
        self._paths = defaultdict(dict)
        self.default_authenticator = default_authenticator
        self.default_headers_schema = default_headers_schema
        self.swagger_generator = swagger_generator or SwaggerV2Generator()
        self.swagger_path = swagger_path
        self.swagger_ui_path = swagger_ui_path

    def set_default_authenticator(self, authenticator):
        """
        Sets a handler authenticator to be used by default.

        :param flask_rebar.authenticators.Authenticator authenticator:
        """
        self.default_authenticator = authenticator

    def set_default_headers_schema(self, headers_schema):
        """
        Sets the schema to be used by default to validate incoming headers.

        :param marshmallow.Schema headers_schema:
        """
        self.default_headers_schema = headers_schema

    def clone(self):
        """
        Returns a new, shallow-copied instance of :class:`HandlerRegistry`.

        :rtype: HandlerRegistry
        """
        return copy(self)

    def _prefixed(self, path):
        if self.prefix:
            return prefix_url(prefix=self.prefix, url=path)
        else:
            return path

    def _prefixed_swagger_path(self):
        return self._prefixed(self.swagger_path)

    def _prefixed_swagger_ui_path(self):
        return self._prefixed(self.swagger_ui_path)

    @property
    def paths(self):
        # We duplicate the paths so we can modify the path definitions right before
        # they are accessed.
        paths = defaultdict(dict)

        for path, methods in self._paths.items():
            for method, definition_ in methods.items():
                path = definition_.path

                if self.prefix:
                    path = prefix_url(prefix=self.prefix, url=path)

                paths[path][method] = PathDefinition(
                    func=definition_.func,
                    path=path,
                    method=definition_.method,
                    endpoint=definition_.endpoint,
                    marshal_schema=definition_.marshal_schema,
                    query_string_schema=definition_.query_string_schema,
                    request_body_schema=definition_.request_body_schema,
                    headers_schema=definition_.headers_schema,
                    authenticator=definition_.authenticator,
                    tags=definition_.tags,
                )

        return paths

    def add_handler(
        self,
        func,
        rule,
        method="GET",
        endpoint=None,
        marshal_schema=None,
        query_string_schema=None,
        request_body_schema=None,
        headers_schema=USE_DEFAULT,
        authenticator=USE_DEFAULT,
        tags=None,
    ):
        """
        Registers a function as a request handler.

        :param func:
            The Flask "view_func"
        :param str rule:
            The Flask "rule"
        :param str method:
            The HTTP method this handler accepts
        :param str endpoint:
        :param dict[int, marshmallow.Schema] marshal_schema:
            Dictionary mapping response codes to schemas to use to marshal
            the response. For now this assumes everything is JSON.
        :param marshmallow.Schema query_string_schema:
            Schema to use to deserialize query string arguments.
        :param marshmallow.Schema request_body_schema:
            Schema to use to deserialize the request body. For now this
            assumes everything is JSON.
        :param Type[USE_DEFAULT]|None|marshmallow.Schema headers_schema:
            Schema to use to grab and validate headers.
        :param Type[USE_DEFAULT]|None|flask_rebar.framing.authenticators.Authenticator authenticator:
            An authenticator object to authenticate incoming requests.
            If left as USE_DEFAULT, the Rebar's default will be used.
            Set to None to make this an unauthenticated handler.
        :param Sequence[str] tags:
            Arbitrary strings to tag the handler with. These will translate to Swagger operation tags.
        """
        if isinstance(marshal_schema, marshmallow.Schema):
            marshal_schema = {200: marshal_schema}

        self._paths[rule][method] = PathDefinition(
            func=func,
            path=rule,
            method=method,
            endpoint=endpoint,
            marshal_schema=marshal_schema,
            query_string_schema=query_string_schema,
            request_body_schema=request_body_schema,
            headers_schema=headers_schema,
            authenticator=authenticator,
            tags=tags,
        )

    def handles(
        self,
        rule,
        method="GET",
        endpoint=None,
        marshal_schema=None,
        query_string_schema=None,
        request_body_schema=None,
        headers_schema=USE_DEFAULT,
        authenticator=USE_DEFAULT,
        tags=None,
    ):
        """
        Same arguments as :meth:`HandlerRegistry.add_handler`, except this can
        be used as a decorator.
        """

        def wrapper(f):
            self.add_handler(
                func=f,
                rule=rule,
                method=method,
                endpoint=endpoint,
                marshal_schema=marshal_schema,
                query_string_schema=query_string_schema,
                request_body_schema=request_body_schema,
                headers_schema=headers_schema,
                authenticator=authenticator,
                tags=tags,
            )
            return f

        return wrapper

    def register(self, app):
        self._register_routes(app=app)
        self._register_swagger(app=app)
        self._register_swagger_ui(app=app)

    def _register_routes(self, app):
        for path, methods in self.paths.items():
            for method, definition_ in methods.items():
                if definition_.endpoint:
                    endpoint = definition_.endpoint
                else:
                    endpoint = definition_.func.__name__

                if self.prefix:
                    endpoint = ".".join((self.prefix, endpoint))

                app.add_url_rule(
                    rule=definition_.path,
                    view_func=_wrap_handler(
                        f=definition_.func,
                        authenticator=(
                            self.default_authenticator
                            if definition_.authenticator is USE_DEFAULT
                            else definition_.authenticator
                        ),
                        query_string_schema=definition_.query_string_schema,
                        request_body_schema=definition_.request_body_schema,
                        headers_schema=(
                            self.default_headers_schema
                            if definition_.headers_schema is USE_DEFAULT
                            else definition_.headers_schema
                        ),
                        marshal_schema=definition_.marshal_schema,
                    ),
                    methods=[definition_.method],
                    endpoint=endpoint,
                )

    def _register_swagger(self, app):
        swagger_endpoint = "get_swagger"

        if self.prefix:
            swagger_endpoint = ".".join((self.prefix, swagger_endpoint))

        if self.swagger_path:

            @app.route(
                self._prefixed_swagger_path(),
                methods=["GET"],
                endpoint=swagger_endpoint,
            )
            def get_swagger():
                swagger = self.swagger_generator.generate(
                    registry=self, host=request.host
                )
                return response(data=swagger)

    def _register_swagger_ui(self, app):
        blueprint_name = "swagger_ui"

        if self.prefix:
            blueprint_name = self.prefix + blueprint_name

        if self.swagger_ui_path:
            blueprint = create_swagger_ui_blueprint(
                name=blueprint_name,
                ui_url=self._prefixed_swagger_ui_path(),
                swagger_url=self._prefixed_swagger_path(),
            )
            app.register_blueprint(
                blueprint=blueprint, url_prefix=self._prefixed_swagger_ui_path()
            )


class Rebar(object):
    """
    The main entry point for the Flask-Rebar extension.

    This registers handler registries with the Flask application and initializes
    all the Flask-Rebar goodies.

    Example usage::

        app = Flask(__name__)
        rebar = Rebar()
        registry = rebar.create_handler_registry()

        @registry.handles()
        def handler():
            ...

        rebar.init_app(app)

    """

    def __init__(self):
        self.handler_registries = set()
        self.paths = defaultdict(dict)
        self.uncaught_exception_handlers = []

    def create_handler_registry(
        self,
        prefix=None,
        default_authenticator=None,
        default_headers_schema=None,
        swagger_generator=None,
        swagger_path="/swagger",
        swagger_ui_path="/swagger/ui",
    ):
        """
        Create a new handler registry and add to this extension's set of
        registered registries.

        When calling :meth:`Rebar.init_app`, all registries created via this method
        will be registered with the Flask application.

        Parameters are the same for the :class:`HandlerRegistry` constructor.

        :rtype: HandlerRegistry
        """
        registry = HandlerRegistry(
            prefix=prefix,
            default_authenticator=default_authenticator,
            default_headers_schema=default_headers_schema,
            swagger_generator=swagger_generator,
            swagger_path=swagger_path,
            swagger_ui_path=swagger_ui_path,
        )
        self.add_handler_registry(registry=registry)
        return registry

    def add_handler_registry(self, registry):
        """
        Register a handler registry with the extension.

        There is no need to call this if a handler registry was created
        via :meth:`Rebar.create_handler_registry`.

        :param HandlerRegistry registry:
        """
        self.handler_registries.add(registry)

    @property
    def validated_body(self):
        """
        Proxy to the result of validating/transforming an incoming request body with
        the `request_body_schema` a handler was registered with.

        :rtype: dict
        """
        return get_validated_body()

    @property
    def validated_args(self):
        """
        Proxy to the result of validating/transforming an incoming request's query
        string with the `query_string_schema` a handler was registered with.

        :rtype: dict
        """
        return get_validated_args()

    @property
    def validated_headers(self):
        """
        Proxy to the result of validating/transforming an incoming request's headers
        with the `headers_schema` a handler was registered with.

        :rtype: dict
        """
        return get_validated_headers()

    def add_uncaught_exception_handler(self, func):
        """
        Add a function that will be called for uncaught exceptions, i.e. exceptions
        that will result in a 500 error.

        This function should accept the exception instance as a single positional argument.

        All handlers will be called in the order they are added.

        :param Callable func:
        """
        self.uncaught_exception_handlers.append(func)

    def init_app(self, app):
        """
        Register all the handler registries with a Flask application.

        :param flask.Flask app:
        """
        self._init_error_handling(app=app)

        for registry in self.handler_registries:
            registry.register(app=app)

    def _init_error_handling(self, app):
        @app.errorhandler(errors.HttpJsonError)
        def handle_http_error(error):
            return self._create_json_error_response(
                message=error.error_message,
                http_status_code=error.http_status_code,
                additional_data=error.additional_data,
            )

        @app.errorhandler(404)
        @app.errorhandler(405)
        def handle_werkzeug_http_error(error):
            return self._create_json_error_response(
                message=error.description, http_status_code=error.code
            )

        @app.errorhandler(REDIRECT_ERROR)
        def handle_request_redirect_error(error):
<<<<<<< HEAD
            if current_app.debug:
                raise error
            else:
                return self._create_json_error_response(
                    message=error.name,
                    http_status_code=error.code,
                    additional_data={"new_url": error.new_url},
                    headers={"Location": error.new_url},
                )
=======
            return self._create_json_error_response(
                message=error.name,
                http_status_code=error.code,
                additional_data={"new_url": error.new_url},
                headers={"Location": error.new_url}
            )
>>>>>>> a036875f

        @app.errorhandler(Exception)
        def handle_generic_error(error):
            exc_info = sys.exc_info()
            current_app.log_exception(exc_info=exc_info)

            for func in self.uncaught_exception_handlers:
                func(error)

            if current_app.debug:
                raise error
            else:
                return self._create_json_error_response(
                    message=messages.internal_server_error, http_status_code=500
                )

    def _create_json_error_response(
        self, message, http_status_code, additional_data=None, headers=None
    ):
        """
        Compiles a response object for an error.

        :param str message:
        :param int http_status_code:
          An optional, application-specific error code to add to the response.
        :param dict additional_data:
          Additional JSON data to attach to the response.
        :param dict headers:
          Additional headers to attach to the response.
        :rtype: flask.Response
        """
        body = {"message": message}
        if additional_data:
            body.update(additional_data)
        resp = jsonify(body)
        if headers:
            for key, value in headers.items():
                resp.headers[key] = value
        resp.status_code = http_status_code
        return resp<|MERGE_RESOLUTION|>--- conflicted
+++ resolved
@@ -620,24 +620,12 @@
 
         @app.errorhandler(REDIRECT_ERROR)
         def handle_request_redirect_error(error):
-<<<<<<< HEAD
-            if current_app.debug:
-                raise error
-            else:
-                return self._create_json_error_response(
-                    message=error.name,
-                    http_status_code=error.code,
-                    additional_data={"new_url": error.new_url},
-                    headers={"Location": error.new_url},
-                )
-=======
             return self._create_json_error_response(
                 message=error.name,
                 http_status_code=error.code,
                 additional_data={"new_url": error.new_url},
                 headers={"Location": error.new_url}
             )
->>>>>>> a036875f
 
         @app.errorhandler(Exception)
         def handle_generic_error(error):
