#!/usr/bin/env python
from setuptools import setup, find_packages


# packages required for local development and testing
development = [
    "pytest==4.6.8",
    "mock==2.0.0",
    "jsonschema==3.0.2",
    "Sphinx==1.7.0",
    "sphinx_rtd_theme==0.2.4",
    "bumpversion==0.5.3",
    "gitchangelog>=3.0.4,<4.0.0",
    "pre-commit>=1.14.4",
    "pyyaml",
]

if __name__ == "__main__":
    setup(
        name="flask-rebar",
        version="1.12.1",
        author="Barak Alon",
        author_email="barak.s.alon@gmail.com",
        description="Flask-Rebar combines flask, marshmallow, and swagger for robust REST services.",
        long_description=open("README.rst").read(),
        keywords=["flask", "rest", "marshmallow", "openapi", "swagger"],
        license="MIT",
        packages=find_packages(exclude=("test*", "examples")),
        include_package_data=True,
        extras_require={"dev": development},
<<<<<<< HEAD
        install_requires=["Flask>=0.10,<2", "marshmallow>=3.0,<4"],
=======
        install_requires=["Flask>=1.0,<2", "marshmallow>=2.13,<3"],
>>>>>>> d56e6886
        url="https://github.com/plangrid/flask-rebar",
        classifiers=[
            "Environment :: Web Environment",
            "Framework :: Flask",
            "Intended Audience :: Developers",
            "License :: OSI Approved :: MIT License",
            "Operating System :: OS Independent",
            "Programming Language :: Python",
            "Programming Language :: Python :: 3.5",
            "Programming Language :: Python :: 3.6",
            "Programming Language :: Python :: 3.7",
            "Topic :: Internet :: WWW/HTTP :: Dynamic Content",
            "Topic :: Internet :: WWW/HTTP :: WSGI :: Application",
            "Topic :: Software Development :: Libraries :: Application Frameworks",
            "Topic :: Software Development :: Libraries :: Python Modules",
        ],
    )<|MERGE_RESOLUTION|>--- conflicted
+++ resolved
@@ -28,11 +28,8 @@
         packages=find_packages(exclude=("test*", "examples")),
         include_package_data=True,
         extras_require={"dev": development},
-<<<<<<< HEAD
         install_requires=["Flask>=0.10,<2", "marshmallow>=3.0,<4"],
-=======
         install_requires=["Flask>=1.0,<2", "marshmallow>=2.13,<3"],
->>>>>>> d56e6886
         url="https://github.com/plangrid/flask-rebar",
         classifiers=[
             "Environment :: Web Environment",
