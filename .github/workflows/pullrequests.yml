name: flask-rebar Pull Request Tests

on:
- pull_request

jobs:
  tests:
    name: Testing on Python ${{ matrix.python }}
    runs-on: ubuntu-latest
    strategy:
      max-parallel: 20
      fail-fast: false
      matrix:
        python:
        - 3.5
        - 3.6
        - 3.7
        - 3.8
        libraries:
<<<<<<< HEAD
        - marshmallow=='3.0.*' flask=='1.0.*' werkzeug=='1.*'
        - marshmallow=='3.1.*' flask=='1.1.*' werkzeug=='1.*'
        - marshmallow=='3.2.*' flask=='1.1.*' werkzeug=='1.*'
        - marshmallow=='3.3.*' flask=='1.1.*' werkzeug=='1.*'
        - marshmallow=='3.4.*' flask=='1.1.*' werkzeug=='1.*'
        - marshmallow=='3.5.*' flask=='1.1.*' werkzeug=='1.*'
        - marshmallow=='3.6.*' flask=='1.1.*' werkzeug=='1.*'
        - marshmallow=='3.7.*' flask=='1.1.*' werkzeug=='1.*'
=======
        - marshmallow=='2.16.*' flask=='1.0.*' werkzeug=='1.*'
        - marshmallow=='2.17.*' flask=='1.1.*' werkzeug=='1.*'
        - marshmallow=='2.18.*' flask=='1.1.*' werkzeug=='1.*'
        - marshmallow=='2.19.*' flask=='1.1.*' werkzeug=='1.*'
        - marshmallow=='2.20.*' flask=='1.1.*' werkzeug=='1.*'
>>>>>>> d56e6886
    steps:
    - uses: actions/checkout@v1
    - name: Set up Python:${{ matrix.python }}
      uses: actions/setup-python@v1
      with:
        python-version: ${{ matrix.python }}
    - name: "Test with ${{matrix.libraries}}"
      run: |
        pip install -U pip
        pip install '.[dev]' ${{matrix.libraries}}
        pip freeze
    - name: Run Tests
      run: |
        python -m pytest
  formatter:
    name: Format using Black
    runs-on: ubuntu-latest
    steps:
    - uses: actions/checkout@v1
    - name: Set up Python 3.7
      uses: actions/setup-python@v1
      with:
        python-version: 3.7
    - name: "Install black"
      run: |
        python -m pip install -U pip
        python -m pip install black
        python -m pip freeze
    - name: Run black
      run: |
        python -m black --check --diff .<|MERGE_RESOLUTION|>--- conflicted
+++ resolved
@@ -17,7 +17,6 @@
         - 3.7
         - 3.8
         libraries:
-<<<<<<< HEAD
         - marshmallow=='3.0.*' flask=='1.0.*' werkzeug=='1.*'
         - marshmallow=='3.1.*' flask=='1.1.*' werkzeug=='1.*'
         - marshmallow=='3.2.*' flask=='1.1.*' werkzeug=='1.*'
@@ -26,13 +25,11 @@
         - marshmallow=='3.5.*' flask=='1.1.*' werkzeug=='1.*'
         - marshmallow=='3.6.*' flask=='1.1.*' werkzeug=='1.*'
         - marshmallow=='3.7.*' flask=='1.1.*' werkzeug=='1.*'
-=======
         - marshmallow=='2.16.*' flask=='1.0.*' werkzeug=='1.*'
         - marshmallow=='2.17.*' flask=='1.1.*' werkzeug=='1.*'
         - marshmallow=='2.18.*' flask=='1.1.*' werkzeug=='1.*'
         - marshmallow=='2.19.*' flask=='1.1.*' werkzeug=='1.*'
         - marshmallow=='2.20.*' flask=='1.1.*' werkzeug=='1.*'
->>>>>>> d56e6886
     steps:
     - uses: actions/checkout@v1
     - name: Set up Python:${{ matrix.python }}
