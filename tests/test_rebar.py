"""
    Test Rebar
    ~~~~~~~~~~

    Tests for the basic usage of Flask-Rebar.

    :copyright: Copyright 2018 PlanGrid, Inc., see AUTHORS.
    :license: MIT, see LICENSE for details.
"""
import json
import unittest

import marshmallow as m
from flask import Flask
from werkzeug.routing import RequestRedirect

from flask_rebar import HeaderApiKeyAuthenticator
from flask_rebar.authenticators import USE_DEFAULT
from flask_rebar import messages
from flask_rebar.compat import set_data_key
from flask_rebar.rebar import Rebar
from flask_rebar.rebar import prefix_url
from flask_rebar.testing import validate_swagger


DEFAULT_AUTH_HEADER = "x-default-auth"
DEFAULT_AUTH_SECRET = "SECRET!"
DEFAULT_RESPONSE = {"uid": "0", "name": "I'm the default for testing!"}
DEFAULT_ERROR = {"message": messages.internal_server_error}


class FooSchema(m.Schema):
    uid = m.fields.String()
    name = m.fields.String()


class ListOfFooSchema(m.Schema):
    data = m.fields.Nested(FooSchema, many=True)


class FooUpdateSchema(m.Schema):
    name = m.fields.String()


class FooListSchema(m.Schema):
    name = m.fields.String(required=True)


class HeadersSchema(m.Schema):
    name = set_data_key(
        field=m.fields.String(load_from="x-name", required=True), key="x-name"
    )


class MeSchema(m.Schema):
    user_name = m.fields.String()


def get_json_from_resp(resp):
    return json.loads(resp.data.decode("utf-8"))


def get_swagger(test_client, prefix=None):
    url = "/swagger"
    if prefix:
        url = prefix_url(prefix=prefix, url=url)
    return get_json_from_resp(test_client.get(url))


def auth_headers(header=DEFAULT_AUTH_HEADER, secret=DEFAULT_AUTH_SECRET):
    return dict([(header, secret)])


def create_rebar_app(rebar):
    app = Flask("RebarTest")
    app.testing = True
    rebar.init_app(app)
    return app


def register_default_authenticator(registry):
    default_authenticator = HeaderApiKeyAuthenticator(
        header=DEFAULT_AUTH_HEADER, name="default"
    )
    default_authenticator.register_key(app_name="internal", key=DEFAULT_AUTH_SECRET)
    registry.set_default_authenticator(default_authenticator)


def register_endpoint(
    registry,
    func=None,
    path="/foos/<foo_uid>",
    method="GET",
    endpoint=None,
    marshal_schema=None,
    query_string_schema=None,
    request_body_schema=None,
    headers_schema=None,
    authenticator=USE_DEFAULT,
):
    def default_handler_func(*args, **kwargs):
        return DEFAULT_RESPONSE

    registry.add_handler(
        func=func or default_handler_func,
        rule=path,
        method=method,
        endpoint=endpoint,
        marshal_schema=marshal_schema or {200: FooSchema()},
        query_string_schema=query_string_schema,
        request_body_schema=request_body_schema,
        headers_schema=headers_schema,
        authenticator=authenticator,
    )


class RebarTest(unittest.TestCase):
    def test_default_authentication(self):
        rebar = Rebar()
        registry = rebar.create_handler_registry()
        register_default_authenticator(registry)
        register_endpoint(registry)
        app = create_rebar_app(rebar)

        resp = app.test_client().get(path="/foos/1", headers=auth_headers())
        self.assertEqual(resp.status_code, 200)
        self.assertEqual(get_json_from_resp(resp), DEFAULT_RESPONSE)

        resp = app.test_client().get(
            path="/foos/1", headers=auth_headers(secret="LIES!")
        )
        self.assertEqual(resp.status_code, 401)

    def test_override_authenticator(self):
        auth_header = "x-overridden-auth"
        auth_secret = "BLAM!"

        rebar = Rebar()
        registry = rebar.create_handler_registry()

        register_default_authenticator(registry)
        authenticator = HeaderApiKeyAuthenticator(header=auth_header)
        authenticator.register_key(app_name="internal", key=auth_secret)

        register_endpoint(registry, authenticator=authenticator)
        app = create_rebar_app(rebar)

        resp = app.test_client().get(
            path="/foos/1", headers=auth_headers(header=auth_header, secret=auth_secret)
        )
        self.assertEqual(resp.status_code, 200)
        self.assertEqual(get_json_from_resp(resp), DEFAULT_RESPONSE)

        # The default authentication doesn't work anymore!
        resp = app.test_client().get(path="/foos/1", headers=auth_headers())
        self.assertEqual(resp.status_code, 401)

    def test_override_with_no_authenticator(self):
        rebar = Rebar()
        registry = rebar.create_handler_registry()
        register_default_authenticator(registry)
        register_endpoint(registry, authenticator=None)
        app = create_rebar_app(rebar)

        resp = app.test_client().get(path="/foos/1")
        self.assertEqual(resp.status_code, 200)
        self.assertEqual(get_json_from_resp(resp), DEFAULT_RESPONSE)

    def test_validate_body_parameters(self):
        rebar = Rebar()
        registry = rebar.create_handler_registry()

        @registry.handles(
            rule="/foos/<foo_uid>",
            method="PATCH",
            marshal_schema={200: FooSchema()},
            request_body_schema=FooUpdateSchema(),
        )
        def update_foo(foo_uid):
            return {"uid": foo_uid, "name": rebar.validated_body["name"]}

        app = create_rebar_app(rebar)

        resp = app.test_client().patch(
            path="/foos/1",
            data=json.dumps({"name": "jill"}),
            headers={"Content-Type": "application/json"},
        )
        self.assertEqual(resp.status_code, 200)
        self.assertEqual(get_json_from_resp(resp), {"uid": "1", "name": "jill"})

        resp = app.test_client().patch(
            path="/foos/1",
            data=json.dumps({"name": 123}),  # Name should be string, not int
            headers={"Content-Type": "application/json"},
        )
        self.assertEqual(resp.status_code, 400)

    def test_validate_query_parameters(self):
        rebar = Rebar()
        registry = rebar.create_handler_registry()

        @registry.handles(
            rule="/foos",
            method="GET",
            marshal_schema={200: ListOfFooSchema()},
            query_string_schema=FooListSchema(),
        )
        def list_foos():
            return {"data": [{"name": rebar.validated_args["name"], "uid": "1"}]}

        app = create_rebar_app(rebar)

        resp = app.test_client().get(path="/foos?name=jill")
        self.assertEqual(resp.status_code, 200)
        self.assertEqual(
            get_json_from_resp(resp), {"data": [{"uid": "1", "name": "jill"}]}
        )

        resp = app.test_client().get(path="/foos?foo=bar")  # missing required parameter
        self.assertEqual(resp.status_code, 400)

    def test_validate_headers(self):
        rebar = Rebar()
        registry = rebar.create_handler_registry()
        register_default_authenticator(registry)

        @registry.handles(
            rule="/me",
            method="GET",
            marshal_schema={200: MeSchema()},
            headers_schema=HeadersSchema(),
        )
        def get_me():
            return {"user_name": rebar.validated_headers["name"]}

        app = create_rebar_app(rebar)

        headers = auth_headers()
        headers["x-name"] = "hello"

        resp = app.test_client().get(path="/me", headers=headers)
        self.assertEqual(resp.status_code, 200)
        self.assertEqual(get_json_from_resp(resp), {"user_name": "hello"})

        resp = app.test_client().get(
            path="/me", headers=auth_headers()  # Missing the x-name header!
        )
        self.assertEqual(resp.status_code, 400)

    def test_view_function_tuple_response(self):
        header_key = "X-Foo"
        header_value = "bar"
        headers = {header_key: header_value}

        for marshal_schema, rv, expected_status, expected_body, expected_headers in [
            (FooSchema(), DEFAULT_RESPONSE, 200, DEFAULT_RESPONSE, {}),
            ({201: FooSchema()}, (DEFAULT_RESPONSE, 201), 201, DEFAULT_RESPONSE, {}),
            ({201: FooSchema()}, (DEFAULT_RESPONSE, 200), 500, DEFAULT_ERROR, {}),
            ({204: None}, (None, 204), 204, "", {}),
            (
                {200: FooSchema()},
                (DEFAULT_RESPONSE, headers),
                200,
                DEFAULT_RESPONSE,
                headers,
            ),
            (
                {201: FooSchema()},
                (DEFAULT_RESPONSE, 201, headers),
                201,
                DEFAULT_RESPONSE,
                headers,
            ),
            ({201: None}, (None, 201, headers), 201, "", headers),
        ]:
            rebar = Rebar()
            registry = rebar.create_handler_registry()

            @registry.handles(rule="/foo", marshal_schema=marshal_schema)
            def foo():
                return rv

            app = create_rebar_app(rebar)

            resp = app.test_client().get("/foo")

            body = get_json_from_resp(resp) if resp.data else resp.data.decode()
            self.assertEqual(body, expected_body)
            self.assertEqual(resp.status_code, expected_status)

            for key, value in expected_headers.items():
                self.assertEqual(resp.headers[key], value)

    def test_swagger_endpoint_is_automatically_created(self):
        rebar = Rebar()
        rebar.create_handler_registry()
        app = create_rebar_app(rebar)

        resp = app.test_client().get("/swagger")

        self.assertEqual(resp.status_code, 200)

        validate_swagger(get_json_from_resp(resp))

    def test_swagger_ui_endpoint_is_automatically_created(self):
        rebar = Rebar()
        rebar.create_handler_registry()
        app = create_rebar_app(rebar)

        resp = app.test_client().get("/swagger/ui/")

        self.assertEqual(resp.status_code, 200)

    def test_register_multiple_paths(self):
        rebar = Rebar()
        registry = rebar.create_handler_registry()

        common_kwargs = {"method": "GET", "marshal_schema": {200: FooSchema()}}

        @registry.handles(rule="/bars/<foo_uid>", endpoint="bar", **common_kwargs)
        @registry.handles(rule="/foos/<foo_uid>", endpoint="foo", **common_kwargs)
        def handler_func(foo_uid):
            return DEFAULT_RESPONSE

        app = create_rebar_app(rebar)

        resp = app.test_client().get(path="/foos/1")
        self.assertEqual(resp.status_code, 200)
        self.assertEqual(get_json_from_resp(resp), DEFAULT_RESPONSE)

        resp = app.test_client().get(path="/bars/1")
        self.assertEqual(resp.status_code, 200)
        self.assertEqual(get_json_from_resp(resp), DEFAULT_RESPONSE)

        swagger = get_swagger(test_client=app.test_client())
        self.assertIn("/bars/{foo_uid}", swagger["paths"])
        self.assertIn("/foos/{foo_uid}", swagger["paths"])

    def test_register_multiple_methods(self):
        rebar = Rebar()
        registry = rebar.create_handler_registry()

        common_kwargs = {
            "rule": "/foos/<foo_uid>",
            "marshal_schema": {200: FooSchema()},
        }

        @registry.handles(method="GET", endpoint="get_foo", **common_kwargs)
        @registry.handles(method="PATCH", endpoint="update_foo", **common_kwargs)
        def handler_func(foo_uid):
            return DEFAULT_RESPONSE

        app = create_rebar_app(rebar)

        resp = app.test_client().get(path="/foos/1")
        self.assertEqual(resp.status_code, 200)
        self.assertEqual(get_json_from_resp(resp), DEFAULT_RESPONSE)

        resp = app.test_client().patch(path="/foos/1")
        self.assertEqual(resp.status_code, 200)
        self.assertEqual(get_json_from_resp(resp), DEFAULT_RESPONSE)

        resp = app.test_client().post(path="/foos/1")
        self.assertEqual(resp.status_code, 405)

        swagger = get_swagger(test_client=app.test_client())
        self.assertIn("get", swagger["paths"]["/foos/{foo_uid}"])
        self.assertIn("patch", swagger["paths"]["/foos/{foo_uid}"])

    def test_default_headers(self):
        rebar = Rebar()
        registry = rebar.create_handler_registry()
        registry.set_default_headers_schema(HeadersSchema())

        @registry.handles(rule="/me", method="GET", marshal_schema=MeSchema())
        def get_me():
            return {"user_name": rebar.validated_headers["name"]}

        @registry.handles(
            rule="/myself",
            method="GET",
            marshal_schema=MeSchema(),
            # Let's make sure this can be overridden
            headers_schema=None,
        )
        def get_myself():
            return DEFAULT_RESPONSE

        app = create_rebar_app(rebar)

        resp = app.test_client().get(path="/me", headers={"x-name": "hello"})
        self.assertEqual(resp.status_code, 200)
        self.assertEqual(get_json_from_resp(resp), {"user_name": "hello"})

        resp = app.test_client().get(path="/me")
        self.assertEqual(resp.status_code, 400)

        resp = app.test_client().get(path="/myself")
        self.assertEqual(resp.status_code, 200)

        swagger = get_swagger(test_client=app.test_client())
        self.assertEqual(
            swagger["paths"]["/me"]["get"]["parameters"][0]["name"], "x-name"
        )
        self.assertNotIn("parameters", swagger["paths"]["/myself"]["get"])

    def test_swagger_endpoints_can_be_omitted(self):
        rebar = Rebar()
        rebar.create_handler_registry(swagger_path=None, swagger_ui_path=None)
        app = create_rebar_app(rebar)

        resp = app.test_client().get("/swagger")
        self.assertEqual(resp.status_code, 404)

        resp = app.test_client().get("/swagger/ui")
        self.assertEqual(resp.status_code, 404)

    def test_rebar_can_be_url_prefixed(self):
        app = Flask(__name__)
        app.testing = True

        rebar = Rebar()
        registry_v1 = rebar.create_handler_registry(prefix="v1")
        registry_v2 = rebar.create_handler_registry(
            prefix="/v2/"
        )  # Slashes shouldn't matter

        # We use the same endpoint to show that the swagger operationId gets set correctly
        # and the Flask endpoint gets prefixed
        register_endpoint(registry=registry_v1, endpoint="get_foo")
        register_endpoint(registry=registry_v2, endpoint="get_foo")

        rebar.init_app(app)

        for prefix in ("v1", "v2"):
            resp = app.test_client().get(prefix_url(prefix=prefix, url="/swagger/ui/"))
            self.assertEqual(resp.status_code, 200)

            swagger = get_swagger(test_client=app.test_client(), prefix=prefix)
            validate_swagger(swagger)

            self.assertEqual(
                swagger["paths"][prefix_url(prefix=prefix, url="/foos/{foo_uid}")][
                    "get"
                ]["operationId"],
                "get_foo",
            )
            resp = app.test_client().get(prefix_url(prefix=prefix, url="/foos/1"))
            self.assertEqual(resp.status_code, 200)

    def test_clone_rebar(self):
        rebar = Rebar()
        app = Flask(__name__)
        app.testing = True

        registry = rebar.create_handler_registry()

        register_default_authenticator(registry)
        register_endpoint(registry)

        cloned = registry.clone()
        cloned.prefix = "v1"
        rebar.add_handler_registry(registry=cloned)

        rebar.init_app(app)

        resp = app.test_client().get("/swagger/ui/")
        self.assertEqual(resp.status_code, 200)

        resp = app.test_client().get(path="/foos/1", headers=auth_headers())
        self.assertEqual(resp.status_code, 200)

        resp = app.test_client().get("/v1/swagger/ui/")
        self.assertEqual(resp.status_code, 200)

        resp = app.test_client().get(path="/v1/foos/1", headers=auth_headers())
        self.assertEqual(resp.status_code, 200)

    def test_uncaught_errors_are_not_jsonified_in_debug_mode(self):
        rebar = Rebar()
        registry = rebar.create_handler_registry()

        @registry.handles("/force_500")
        def force_500():
            raise ArithmeticError()

        app = create_rebar_app(rebar)

        app.debug = False
        resp = app.test_client().get(path="/force_500")
        self.assertEqual(resp.status_code, 500)
        self.assertEqual(resp.content_type, "application/json")

        app.debug = True
        with self.assertRaises(ArithmeticError):
            app.test_client().get(path="/force_500")

    def test_redirects_for_missing_trailing_slash(self):
        rebar = Rebar()
        registry = rebar.create_handler_registry()

        register_endpoint(registry=registry, path="/with_trailing_slash/")

        app = create_rebar_app(rebar)

        app.debug = False
        resp = app.test_client().get(path="/with_trailing_slash")
        self.assertEqual(resp.status_code, 301)
        self.assertEqual(resp.content_type, "application/json")
        self.assertTrue(resp.headers["Location"].endswith("/with_trailing_slash/"))

        app.debug = True
<<<<<<< HEAD
        with self.assertRaises(RequestRedirect):
            app.test_client().get(path="/with_trailing_slash")
=======
        resp = app.test_client().get(path='/with_trailing_slash')
        self.assertEqual(resp.status_code, 301)
        self.assertEqual(resp.content_type, 'application/json')
        self.assertTrue(resp.headers['Location'].endswith('/with_trailing_slash/'))
>>>>>>> a036875f
<|MERGE_RESOLUTION|>--- conflicted
+++ resolved
@@ -511,12 +511,7 @@
         self.assertTrue(resp.headers["Location"].endswith("/with_trailing_slash/"))
 
         app.debug = True
-<<<<<<< HEAD
-        with self.assertRaises(RequestRedirect):
-            app.test_client().get(path="/with_trailing_slash")
-=======
         resp = app.test_client().get(path='/with_trailing_slash')
         self.assertEqual(resp.status_code, 301)
         self.assertEqual(resp.content_type, 'application/json')
-        self.assertTrue(resp.headers['Location'].endswith('/with_trailing_slash/'))
->>>>>>> a036875f
+        self.assertTrue(resp.headers['Location'].endswith('/with_trailing_slash/'))